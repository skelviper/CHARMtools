--- conflicted
+++ resolved
@@ -13,6 +13,9 @@
 # 2. escape score calculation in cell 3D
 # 3. "var explained method"
 # 4. high resolution support
+
+# class Cell3Ddask:
+
 
 # class Cell3Ddask:
 
@@ -504,15 +507,8 @@
             # Update the index for this chrom
             chrom_indices[row['chrom']] = chrom_index
             # Get the entity id for this chrom
-<<<<<<< HEAD
             entity_id = row["pos"] // self.resolution
             cif_str3 += f"ATOM {i+1} C CA . GLY {row['chrom']} {entity_id} {chrom_index} ? {row['x']} {row['y']} {row['z']} {row[factor_b]}\n"
-=======
-            entity_id = unique_chroms.index(row['chrom']) + 1
-            # cif_str3 += f"ATOM {i+1} C CA . GLY {row['chrom']} {entity_id} {chrom_index} ? {row['x']} {row['y']} {row['z']} {row[factor_b]}\n"
-            index = row["pos"] // self.resolution
-            cif_str3 += f"ATOM {index+1} C CA . GLY {row['chrom']} {entity_id} {chrom_index} ? {row['x']} {row['y']} {row['z']} {row[factor_b]}\n"
->>>>>>> 7233c534
 
         #print(cif_str3)
 
